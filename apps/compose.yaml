include:
  - authelia/compose.yaml
  - addon-manager/compose.yaml
  - arcane/compose.yaml
  - aiostreams/compose.yaml
  - aiostremio/compose.yaml
  - anime-kitsu/compose.yaml
  - autosync/compose.yaml
  - bazarr/compose.yaml
  - beszel/compose.yaml
  - byparr/compose.yaml
  - cloudflare-ddns/compose.yaml
  - comet/compose.yaml
  - dash/compose.yaml
<<<<<<< HEAD
  - debridav/compose.yaml
=======
  - decypharr/compose.yaml
>>>>>>> aa08c5ed
  - dockge/compose.yaml
  - dozzle/compose.yaml
  - easynews-plus/compose.yaml
  - easynews-plus-plus/compose.yaml
  - gluetun/compose.yaml
  - honey/compose.yaml
  - huntarr/compose.yaml
  - jackett/compose.yaml
  - jackettio/compose.yaml
  - jellyfin/compose.yaml
  - jellyseer/compose.yaml
  - kometa/compose.yaml
  - librespeed/compose.yaml
  - mediaflow-proxy/compose.yaml
  - mediafusion/compose.yaml
  - minecraft/compose.yaml
  - nzbhydra2/compose.yaml
  - omg-tv-addon/compose.yaml
  - overseerr/compose.yaml
  - plausible/compose.yaml
  - plex/compose.yaml
  - plex-trakt-sync/compose.yaml
  - portainer/compose.yaml
  - prowlarr/compose.yaml
  - radarr/compose.yaml
  - realdebrid-account-monitor/compose.yaml
  - recyclarr/compose.yaml
  - seanime/compose.yaml
  - searxng/compose.yaml
  - sonarr/compose.yaml
  - speedtest-tracker/compose.yaml
  - sshbot/compose.yaml
  - streamystats/compose.yaml
  - stremio-account-bootstrapper/compose.yaml
  - stremio-catalog-providers/compose.yaml
  - stremio-jackett/compose.yaml
  - stremio-server/compose.yaml
  - stremio-trakt-addon/compose.yaml
  - stremthru/compose.yaml
  - tautulli/compose.yaml
  - tmdb-addon/compose.yaml
  - torbox-manager/compose.yaml
  - torbox-media-center/compose.yaml
  - traefik/compose.yaml
  - tweakio/compose.yaml
  - uptime-kuma/compose.yaml
  - vaultwarden/compose.yaml
  - warp/compose.yaml
  - watchtower/compose.yaml
  - wests-scripts/compose.yaml
  - yamtrack/compose.yaml
  - zilean/compose.yaml
  - zipline/compose.yaml
  # Uncomment if you are using zurg and comment out decypharr
  # There is also a way to use both together, but it requires 2 rclone instances
  # To use both, update Zurg's rclone service name and its container name to rclone_zurg
  # You will also need to change Zurg's rclone's `- /mnt/remote/realdebrid:/data:rshared` to `- /mnt/remote/zurg:/data:rshared`
  # - zurg/compose.yaml

networks:
  default:
    name: ${DOCKER_NETWORK:-aio_default}
    external: ${DOCKER_NETWORK_EXTERNAL:-false}<|MERGE_RESOLUTION|>--- conflicted
+++ resolved
@@ -12,11 +12,8 @@
   - cloudflare-ddns/compose.yaml
   - comet/compose.yaml
   - dash/compose.yaml
-<<<<<<< HEAD
   - debridav/compose.yaml
-=======
   - decypharr/compose.yaml
->>>>>>> aa08c5ed
   - dockge/compose.yaml
   - dozzle/compose.yaml
   - easynews-plus/compose.yaml
